--- conflicted
+++ resolved
@@ -62,14 +62,7 @@
 flake8 = "^4.0"
 pytest-asyncio = "^0.18.3"
 devtools = ">= 0.8"
-<<<<<<< HEAD
-pre-commit = "^2.16"
-=======
 pre-commit = "^2.19"
-objgraph = { version = ">= 3.5", optional = true }
-pydeps = { version = "^1.10", optional = true }
-yappi = { version = "^1.3.3", optional = true }
->>>>>>> 69f79868
 mkdocstrings = { extras = ["python"], version = "^0.18.0" }
 mkdocs-material = "^8.2.13"
 mkdocs-gen-files = "^0.3.4"
