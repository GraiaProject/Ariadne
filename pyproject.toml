--- conflicted
+++ resolved
@@ -1,10 +1,6 @@
 [tool.poetry]
 name = "graia-ariadne"
-<<<<<<< HEAD
-version = "0.2.3"
-=======
 version = "0.3.0"
->>>>>>> ddca5927
 description = "An elegant mirai-api-http v2 Python SDK."
 authors = ["BlueGlassBlock <blueglassblock@outlook.com>", "GreyElaina <GreyElaina@outlook.com>"]
 packages = [
