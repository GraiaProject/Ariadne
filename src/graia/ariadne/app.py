--- conflicted
+++ resolved
@@ -123,11 +123,6 @@
             install_log (bool, optional): 是否安装 rich 日志, 默认为 False
             inject_bypass_listener (bool, optional): 是否注入透传 Broadcast, 默认为 False
         """
-<<<<<<< HEAD
-        if cls.instances:
-            raise AriadneConfigureError("Please configure Ariadne class before instantiating")
-=======
->>>>>>> 6955f31c
         if loop:
             if broadcast:
                 assert broadcast.loop is loop, "Inconsistent event loop"
