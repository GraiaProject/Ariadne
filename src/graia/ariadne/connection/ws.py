--- conflicted
+++ resolved
@@ -131,17 +131,10 @@
     @t.on(WebsocketConnectEvent)
     async def _(self, io: AbstractWebsocketIO) -> None:
         req: HttpRequest = await io.extra(HttpRequest)
-<<<<<<< HEAD
-        for k, v in self.info.headers:
+        for k, v in self.info.headers.items():
             if req.headers.get(k) != v:
                 return await io.extra(WSConnectionClose)
-        for k, v in self.info.params:
-=======
-        for k, v in self.config.headers.items():
-            if req.headers.get(k) != v:
-                return await io.extra(WSConnectionClose)
-        for k, v in self.config.params.items():
->>>>>>> 96c48fdd
+        for k, v in self.info.params.items():
             if req.query_params.get(k) != v:
                 return await io.extra(WSConnectionClose)
         await io.extra(WSConnectionAccept)
