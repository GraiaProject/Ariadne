import abc
from base64 import b64decode, b64encode
from datetime import datetime
from enum import Enum
from json import dumps as j_dump
from pathlib import Path
from typing import TYPE_CHECKING, Iterable, List, NoReturn, Optional, Union, overload

from pydantic import validator
from pydantic.fields import Field
from typing_extensions import ParamSpec

from ..context import adapter_ctx, upload_method_ctx
from ..exception import InvalidArgument
from ..model import (
    AriadneBaseModel,
    Friend,
    Member,
    Stranger,
    UploadMethod,
    datetime_encoder,
)
from ..util import wrap_bracket

if TYPE_CHECKING:
    from pydantic.typing import ReprArgs

    from .chain import MessageChain


class NotSendableElement(Exception):
    """
    指示一个元素是不可发送的.
    """


class Element(AriadneBaseModel, abc.ABC):
    """
    指示一个消息中的元素.
    type (str): 元素类型
    """

    type: str

    def __hash__(self):
        return hash((type(self),) + tuple(self.__dict__.values()))

    def asDisplay(self) -> str:
        return ""

    def asPersistentString(self) -> str:
        return f"[mirai:{self.type}:{wrap_bracket(j_dump(self.dict(exclude={'type'})))}]"

    def prepare(self) -> None:
        """
        为元素被发送进行准备,
        若无异常被引发, 则完成本方法后元素应可被发送.

        保留空实现以允许不需要 `prepare`的元素类型存在.

        若本元素设计时便不可被发送, 请引发 `NotSendableElement` 异常.
        """

    def __repr_args__(self) -> "ReprArgs":
        return [(k, v) for k, v in self.dict(exclude={"type"}).items()]

    def __str__(self) -> str:
        return self.asDisplay()


class Plain(Element):
    type: str = "Plain"
    text: str

    def __init__(self, text: str, **kwargs) -> None:
        """实例化一个 Plain 消息元素, 用于承载消息中的文字.

        Args:
            text (str): 元素所包含的文字
        """
        super().__init__(text=text, **kwargs)

    def asDisplay(self) -> str:
        return self.text

    def asPersistentString(self) -> str:
        return self.text


class Source(Element):
    "表示消息在一个特定聊天区域内的唯一标识"
    type: str = "Source"
    id: int
    time: datetime

    class Config:
        json_encoders = {
            datetime: datetime_encoder,
        }

    def prepare(self) -> NoReturn:
        raise NotSendableElement

    def asPersistentString(self) -> str:
        return ""

    async def fetchOriginal(self) -> "MessageChain":
        """尝试从本元素恢复原本的消息链, 有可能失败.

        Returns:
            MessageChain: 原来的消息链.
        """
        from ..context import ariadne_ctx

        ariadne = ariadne_ctx.get()

        return (await ariadne.getMessageFromId(self.id)).messageChain


class Quote(Element):
    "表示消息中回复其他消息/用户的部分, 通常包含一个完整的消息链(`origin` 属性)"
    type: str = "Quote"
    id: int
    groupId: int
    senderId: int
    targetId: int
    origin: "MessageChain"

    @validator("origin", pre=True, allow_reuse=True)
    def _(cls, v):
        from .chain import MessageChain

        return MessageChain(v)  # no need to parse objects, they are universal!

    def prepare(self) -> NoReturn:
        raise NotSendableElement

    def asPersistentString(self) -> str:
        return ""


class At(Element):
    """该消息元素用于承载消息中用于提醒/呼唤特定用户的部分."""

    type: str = "At"
    target: int
    display: Optional[str] = None

    def __init__(self, target: Union[int, Member] = ..., **data) -> None:
        if target is not ...:
            if isinstance(target, int):
                data.update(target=target)
            else:
                data.update(target=target.id)
        super().__init__(**data)

    def __init__(self, target: int, **kwargs) -> None:
        """实例化一个 At 消息元素, 用于承载消息中用于提醒/呼唤特定用户的部分.

        Args:
            target (int): 需要提醒/呼唤的特定用户的 QQ 号(或者说 id.)
        """
        super().__init__(target=target, **kwargs)

    def __eq__(self, other: "At"):
        return isinstance(other, At) and self.target == other.target

    def prepare(self) -> None:
        try:
            if upload_method_ctx.get() != UploadMethod.Group:
                raise InvalidArgument(
                    "you cannot use this element in this method: {0}".format(upload_method_ctx.get().value)
                )
        except LookupError:
            pass

    def asDisplay(self) -> str:
        return f"@{self.display}" if self.display else f"@{self.target}"


class AtAll(Element):
    "该消息元素用于群组中的管理员提醒群组中的所有成员"
    type: str = "AtAll"

    def __init__(self, *_, **__) -> None:
        super().__init__()

    def asDisplay(self) -> str:
        return "@全体成员"

    def prepare(self) -> None:
        try:
            if upload_method_ctx.get() != UploadMethod.Group:
                raise InvalidArgument(
                    "you cannot use this element in this method: {0}".format(upload_method_ctx.get().value)
                )
        except LookupError:
            pass


class Face(Element):
    "表示消息中所附带的表情, 这些表情大多都是聊天工具内置的."
    type: str = "Face"
    faceId: Optional[int] = None
    name: Optional[str] = None

    def __init__(self, id: int = ..., name: str = ..., **data) -> None:
        if id is not ...:
            data.update(id=id)
        if name is not ...:
            data.update(name=name)
        super().__init__(**data)

    def asDisplay(self) -> str:
        return f"[表情:{f'{self.name}' if self.name else {self.faceId}}]"

    def __eq__(self, other: "Face") -> bool:
        return isinstance(other, Face) and (self.faceId == other.faceId or self.name == other.name)


class Xml(Element):
    "表示消息中的 XML 消息元素"
    type = "Xml"
    xml: str

    def asDisplay(self) -> str:
        return "[XML消息]"


class Json(Element):
    "表示消息中的 JSON 消息元素"
    type = "Json"
    Json: str = Field(..., alias="json")

    def __init__(self, json: Union[dict, str], **kwargs) -> None:
        if isinstance(json, dict):
            json = j_dump(json)
        super().__init__(json=json, **kwargs)

    def dict(self, *args, **kwargs):
        return super().dict(*args, **({**kwargs, "by_alias": True}))

    def asDisplay(self) -> str:
        return "[JSON消息]"


class App(Element):
    "表示消息中自带的 App 消息元素"
    type = "App"
    content: str

    def asDisplay(self) -> str:
        return "[APP消息]"


class PokeMethods(Enum):
    "戳一戳可用方法"
    ChuoYiChuo = "ChuoYiChuo"
    BiXin = "BiXin"
    DianZan = "DianZan"
    XinSui = "XinSui"
    LiuLiuLiu = "LiuLiuLiu"
    FangDaZhao = "FangDaZhao"
    BaoBeiQiu = "BaoBeiQiu"
    Rose = "Rose"
    ZhaoHuanShu = "ZhaoHuanShu"
    RangNiPi = "RangNiPi"
    JeiYin = "JeiYin"
    ShouLei = "ShouLei"
    GouYin = "GouYin"
    ZhuaYiXia = "ZhuaYiXia"
    SuiPing = "SuiPing"
    QiaoMen = "QiaoMen"


class Poke(Element):
    "表示消息中戳一戳消息元素"
    type = "Poke"
    name: PokeMethods

    def __init__(self, name: PokeMethods, *_, **__) -> None:
        super().__init__(name=name)

    def asDisplay(self) -> str:
        return f"[戳一戳:{self.name}]"


class Dice(Element):
    "表示消息中骰子消息元素"
    type = "Dice"
    value: int

    def __init__(self, value: int, *_, **__) -> None:
        super().__init__(value=value)

    def asDisplay(self) -> str:
        return f"[骰子:{self.value}]"


class MusicShare(Element):
    "表示消息中音乐分享消息元素"
    type = "MusicShare"
    kind: Optional[str]
    title: Optional[str]
    summary: Optional[str]
    jumpUrl: Optional[str]
    pictureUrl: Optional[str]
    musicUrl: Optional[str]
    brief: Optional[str]

    def asDisplay(self) -> str:
        return f"[音乐分享:{self.title}]"


class ForwardNode(AriadneBaseModel):
    "表示合并转发中的一个节点"
    senderId: int
    time: datetime
    senderName: str
    messageChain: Optional["MessageChain"]
    messageId: Optional[int]

    def __init__(
        self,
        target: Union[int, Friend, Member, Stranger] = ...,
        time: datetime = ...,
        message: "MessageChain" = ...,
        name: str = ...,
        **data,
    ) -> None:
        if target is not ...:
            if isinstance(target, int):
                data.update(senderId=target)
            else:
                data.update(senderId=target.id)
                if isinstance(target, Member):
                    data.update(senderName=target.name)
                else:
                    data.update(senderName=target.nickname)
        if time is not ...:
            data.update(time=time)
        if name is not ...:
            data.update(senderName=name)
        if message is not ...:
            data.update(messageChain=message)
        super().__init__(**data)

    class Config:
        json_encoders = {
            datetime: datetime_encoder,
        }


class Forward(Element):
    """
    指示合并转发信息

    nodeList (List[ForwardNode]): 转发的消息节点
    """

    type = "Forward"
    nodeList: List[ForwardNode]

    def __init__(self, *nodes: Union[Iterable[ForwardNode], ForwardNode], **data) -> None:
        if nodes:
            nodeList: List[ForwardNode] = []
            for i in nodes:
                if isinstance(i, ForwardNode):
                    nodeList.append(i)
                else:
                    nodeList.extend(i)
            data.update(nodeList=nodeList)
        super().__init__(**data)

    def asDisplay(self) -> str:
        return f"[合并转发:共{len(self.nodeList)}条]"

    def asPersistentString(self) -> str:
        return ""


class File(Element):
    "指示一个文件信息元素"
    type = "File"
    id: str
    name: str
    size: int

    def asDisplay(self) -> str:
        return f"[文件:{self.name}]"

    def asPersistentString(self) -> str:
        return ""


class MiraiCode(Element):
    "Mirai 码, 并不建议直接使用. Ariadne 也不会提供互转换接口."
    type = "MiraiCode"
    code: str


class ImageType(Enum):
    Friend = "Friend"
    Group = "Group"
    Temp = "Temp"
    Unknown = "Unknown"


image_upload_method_type_map = {
    UploadMethod.Friend: ImageType.Friend,
    UploadMethod.Group: ImageType.Group,
    UploadMethod.Temp: ImageType.Temp,
}

P = ParamSpec("P")


class MultimediaElement(Element):
    """指示多媒体消息元素."""

    id: Optional[str]
    url: Optional[str] = None
    base64: Optional[str] = None

    def __init__(
        self,
        id: Optional[str] = None,
        url: Optional[str] = None,
        *,
        path: Optional[Union[Path, str]] = None,
        base64: Optional[str] = None,
        data_bytes: Optional[bytes] = None,
        **kwargs,
    ) -> None:
        data = {}

        for key, value in kwargs.items():
            if key.lower().endswith("id"):
                data["id"] = value

        if sum([bool(url), bool(path), bool(base64)]) > 1:
            raise ValueError("Too many binary initializers!")
        # Web initializer
<<<<<<< HEAD
        data["id"] = data["id"] or id
=======
        data["id"] = data["id"] if "id" in data else id
>>>>>>> 5d744a5f
        data["url"] = url
        # Binary initializer
        if path:
            if isinstance(path, str):
                path = Path(path)
            if not path.exists():
                raise FileNotFoundError(f"{path} is not exist!")
            data["base64"] = b64encode(path.read_bytes())
        elif base64:
            data["base64"] = base64
        elif data_bytes:
            data["base64"] = b64encode(data_bytes)
        super().__init__(**data, **kwargs)

    async def get_bytes(self) -> bytes:
        """尝试获取消息元素的 bytes, 注意, 你无法获取并不包含 url 且不包含 base64 属性的本元素的 bytes.

        Raises:
            ValueError: 你尝试获取并不包含 url 属性的本元素的 bytes.

        Returns:
            bytes: 元素原始数据
        """
        if self.base64:
            return b64decode(self.base64)
        if not self.url:
            raise ValueError("you should offer a url.")
        session = adapter_ctx.get().session
        if not session:
            raise RuntimeError("Unable to get session!")
        async with session.get(self.url) as response:
            response.raise_for_status()
            data = await response.read()
            self.base64 = b64encode(data).decode()
            return data

    def asPersistentString(self, *, binary: bool = True) -> str:
        return (
            f"[mirai:{self.type}:{wrap_bracket(j_dump(self.dict(exclude={'type'})))}]"
            if binary
            else f"[mirai:{self.type}:{wrap_bracket(j_dump(self.dict(exclude={'type', 'base64'})))}]"
        )

    @property
    def uuid(self):
        if self.id:
            return self.id.split(".")[0].strip("/{}").lower()
        return ""

    def __eq__(self, other: "MultimediaElement"):
        if self.type != other.type:
            return False
        if self.uuid and self.uuid == other.uuid:
            return True
        if self.url and self.url == other.url:
            return True
        if self.base64 and self.base64 == other.base64:
            return True
        return False


class Image(MultimediaElement):
    "指示消息中的图片元素"
    type = "Image"

    def toFlashImage(self) -> "FlashImage":
        return FlashImage.parse_obj({**self.dict(), "type": "FlashImage"})

    @classmethod
    def fromFlashImage(cls, flash: "FlashImage") -> "Image":
        return cls.parse_obj({**flash.dict(), "type": "Image"})

    def asDisplay(self) -> str:
        return "[图片]"


class FlashImage(Image):
    "指示消息中的闪照元素"
    type = "FlashImage"

    def toImage(self) -> "Image":
        return Image.parse_obj({**self.dict(), "type": "Image"})

    @classmethod
    def fromImage(cls, image: "Image") -> "FlashImage":
        return cls.parse_obj({**image.dict(), "type": "FlashImage"})

    def asDisplay(self) -> str:
        return "[闪照]"


class Voice(MultimediaElement):
    "指示消息中的语音元素"
    type = "Voice"
    id: Optional[str] = Field(None, alias="voiceId")
    length: Optional[int]

    def asDisplay(self) -> str:
        return "[语音]"


def _update_forward_refs():
    """
    Inner function.
    Update the forward references.
    """
    from .chain import MessageChain

    Quote.update_forward_refs(MessageChain=MessageChain)
    ForwardNode.update_forward_refs(MessageChain=MessageChain)<|MERGE_RESOLUTION|>--- conflicted
+++ resolved
@@ -441,11 +441,7 @@
         if sum([bool(url), bool(path), bool(base64)]) > 1:
             raise ValueError("Too many binary initializers!")
         # Web initializer
-<<<<<<< HEAD
-        data["id"] = data["id"] or id
-=======
         data["id"] = data["id"] if "id" in data else id
->>>>>>> 5d744a5f
         data["url"] = url
         # Binary initializer
         if path:
